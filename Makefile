--- conflicted
+++ resolved
@@ -80,22 +80,11 @@
 	GO111MODULE=on go install .
 
 .PHONY: docker
-<<<<<<< HEAD
-docker: .bin/packr2
-		packr2 || (GO111MODULE=on go install github.com/gobuffalo/packr/v2/packr2 && packr2)
-		CGO_ENABLED=0 GO111MODULE=on GOOS=linux GOARCH=amd64 go build \
-			-ldflags "-X github.com/ory/oathkeeper/x.Version=$$(git describe)"
-		packr2 clean
-		docker build -t oryd/oathkeeper:dev .
-		docker build -t oryd/oathkeeper:dev-alpine -f Dockerfile-alpine .
-		rm oathkeeper
-=======
 docker:
 	CGO_ENABLED=0 GO111MODULE=on GOOS=linux GOARCH=amd64 go build
 	docker build -t oryd/oathkeeper:dev .
 	docker build -t oryd/oathkeeper:dev-alpine -f Dockerfile-alpine .
 	rm oathkeeper
->>>>>>> b3429312
 
 docs/cli: .bin/clidoc
 	clidoc .
