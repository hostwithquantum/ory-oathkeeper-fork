// Copyright © 2023 Ory Corp
// SPDX-License-Identifier: Apache-2.0

package authn

import (
	"encoding/json"
	"io"
	"net/http"
	"net/url"

	"go.opentelemetry.io/contrib/instrumentation/net/http/otelhttp"
	"go.opentelemetry.io/otel/trace"

	"github.com/pkg/errors"
	"github.com/tidwall/gjson"

	"github.com/ory/go-convenience/stringsx"
	"github.com/ory/oathkeeper/x/header"

	"github.com/ory/herodot"

	"github.com/ory/oathkeeper/driver/configuration"
	"github.com/ory/oathkeeper/helper"
	"github.com/ory/oathkeeper/pipeline"

	"github.com/ory/x/logrusx"
)

func init() {
	gjson.AddModifier("this", func(json, arg string) string {
		return json
	})
}

type AuthenticatorCookieSessionFilter struct {
}

type AuthenticatorCookieSessionConfiguration struct {
	Only               []string          `json:"only"`
	CheckSessionURL    string            `json:"check_session_url"`
	PreserveQuery      bool              `json:"preserve_query"`
	PreservePath       bool              `json:"preserve_path"`
	ExtraFrom          string            `json:"extra_from"`
	SubjectFrom        string            `json:"subject_from"`
	PreserveHost       bool              `json:"preserve_host"`
	ForwardHTTPHeaders []string          `json:"forward_http_headers"`
	SetHeaders         map[string]string `json:"additional_headers"`
	ForceMethod        string            `json:"force_method"`
}

func (a *AuthenticatorCookieSessionConfiguration) GetCheckSessionURL() string {
	return a.CheckSessionURL
}

func (a *AuthenticatorCookieSessionConfiguration) GetPreserveQuery() bool {
	return a.PreserveQuery
}

func (a *AuthenticatorCookieSessionConfiguration) GetPreservePath() bool {
	return a.PreservePath
}

func (a *AuthenticatorCookieSessionConfiguration) GetPreserveHost() bool {
	return a.PreserveHost
}

func (a *AuthenticatorCookieSessionConfiguration) GetForwardHTTPHeaders() []string {
	return a.ForwardHTTPHeaders
}

func (a *AuthenticatorCookieSessionConfiguration) GetSetHeaders() map[string]string {
	return a.SetHeaders
}

func (a *AuthenticatorCookieSessionConfiguration) GetForceMethod() string {
	return a.ForceMethod
}

type AuthenticatorCookieSession struct {
	c      configuration.Provider
<<<<<<< HEAD
	logger *logrusx.Logger
}

func NewAuthenticatorCookieSession(c configuration.Provider, logger *logrusx.Logger) *AuthenticatorCookieSession {
	return &AuthenticatorCookieSession{
		c:      c,
		logger: logger,
=======
	client *http.Client
}

var _ AuthenticatorForwardConfig = new(AuthenticatorCookieSessionConfiguration)

func NewAuthenticatorCookieSession(c configuration.Provider, provider trace.TracerProvider) *AuthenticatorCookieSession {
	return &AuthenticatorCookieSession{
		c: c,
		client: &http.Client{
			Transport: otelhttp.NewTransport(
				http.DefaultTransport,
				otelhttp.WithTracerProvider(provider),
				otelhttp.WithSpanNameFormatter(func(operation string, r *http.Request) string { return "authn.cookie_session" })),
		},
>>>>>>> b3429312
	}
}

func (a *AuthenticatorCookieSession) GetID() string {
	return "cookie_session"
}

func (a *AuthenticatorCookieSession) Validate(config json.RawMessage) error {
	if !a.c.AuthenticatorIsEnabled(a.GetID()) {
		return NewErrAuthenticatorNotEnabled(a)
	}

	_, err := a.Config(config)
	return err
}

func (a *AuthenticatorCookieSession) Config(config json.RawMessage) (*AuthenticatorCookieSessionConfiguration, error) {
	var c AuthenticatorCookieSessionConfiguration
	if err := a.c.AuthenticatorConfig(a.GetID(), config, &c); err != nil {
		return nil, NewErrAuthenticatorMisconfigured(a, err)
	}

	if len(c.ExtraFrom) == 0 {
		c.ExtraFrom = "extra"
	}

	if len(c.SubjectFrom) == 0 {
		c.SubjectFrom = "subject"
	}

	// Add Authorization and Cookie headers for backward compatibility
	c.ForwardHTTPHeaders = append(c.ForwardHTTPHeaders, []string{header.Cookie}...)

	return &c, nil
}

func (a *AuthenticatorCookieSession) Authenticate(r *http.Request, session *AuthenticationSession, config json.RawMessage, _ pipeline.Rule) error {
	cf, err := a.Config(config)
	if err != nil {
		return err
	}

	if !cookieSessionResponsible(r, cf.Only) {
		return errors.WithStack(ErrAuthenticatorNotResponsible)
	}

<<<<<<< HEAD
	body, err := forwardRequestToSessionStore(r, cf.CheckSessionURL, cf.PreserveQuery, cf.PreservePath, cf.PreserveHost, cf.SetHeaders, cf.ForceMethod, a.logger)
=======
	body, err := forwardRequestToSessionStore(a.client, r, cf)
>>>>>>> b3429312
	if err != nil {
		return err
	}

	var (
		subject string
		extra   map[string]interface{}

		subjectRaw = []byte(stringsx.Coalesce(gjson.GetBytes(body, cf.SubjectFrom).Raw, "null"))
		extraRaw   = []byte(stringsx.Coalesce(gjson.GetBytes(body, cf.ExtraFrom).Raw, "null"))
	)

	if err = json.Unmarshal(subjectRaw, &subject); err != nil {
		return helper.ErrForbidden.WithReasonf("The configured subject_from GJSON path returned an error on JSON output: %s", err.Error()).WithDebugf("GJSON path: %s\nBody: %s\nResult: %s", cf.SubjectFrom, body, subjectRaw).WithTrace(err)
	}

	if err = json.Unmarshal(extraRaw, &extra); err != nil {
		return helper.ErrForbidden.WithReasonf("The configured extra_from GJSON path returned an error on JSON output: %s", err.Error()).WithDebugf("GJSON path: %s\nBody: %s\nResult: %s", cf.ExtraFrom, body, extraRaw).WithTrace(err)
	}

	session.Subject = subject
	session.Extra = extra
	return nil
}

func cookieSessionResponsible(r *http.Request, only []string) bool {
	if len(only) == 0 && len(r.Cookies()) > 0 {
		return true
	}

	for _, cookieName := range only {
		if _, err := r.Cookie(cookieName); err == nil {
			return true
		}
	}

	return false
}

<<<<<<< HEAD
func forwardRequestToSessionStore(r *http.Request, checkSessionURL string, preserveQuery bool, preservePath bool, preserveHost bool, setHeaders map[string]string, m string, logger *logrusx.Logger) (json.RawMessage, error) {
	reqUrl, err := url.Parse(checkSessionURL)
=======
func forwardRequestToSessionStore(client *http.Client, r *http.Request, cf AuthenticatorForwardConfig) (json.RawMessage, error) {
	req, err := PrepareRequest(r, cf)
>>>>>>> b3429312
	if err != nil {
		return nil, err
	}

	res, err := client.Do(req.WithContext(r.Context()))

	if err != nil {
		return nil, helper.ErrForbidden.WithReason(err.Error()).WithTrace(err)
	}

	defer res.Body.Close()

	if res.StatusCode == http.StatusOK {
		body, err := io.ReadAll(res.Body)
		if err != nil {
			return json.RawMessage{}, errors.WithStack(herodot.ErrInternalServerError.WithReasonf("Unable to fetch cookie session context from remote: %+v", err))
		}
		return body, nil
	} else {
		return json.RawMessage{}, errors.WithStack(helper.ErrUnauthorized)
	}
}

func PrepareRequest(r *http.Request, cf AuthenticatorForwardConfig) (http.Request, error) {
	reqURL, err := url.Parse(cf.GetCheckSessionURL())
	if err != nil {
		return http.Request{}, errors.WithStack(herodot.ErrInternalServerError.WithReasonf("Unable to parse session check URL: %s", err))
	}

	if !cf.GetPreservePath() {
		reqURL.Path = r.URL.Path
	}

	if !cf.GetPreserveQuery() {
		reqURL.RawQuery = r.URL.RawQuery
	}

	m := cf.GetForceMethod()
	if m == "" {
		m = r.Method
	}

	req := http.Request{
		Method: m,
		URL:    reqURL,
		Header: http.Header{},
	}

<<<<<<< HEAD
	// We need to make a COPY of the header, not modify r.Header!
	for k, v := range r.Header {
		// remove Accept-Encoding to let the transport handle gzip
		if k == "Accept-Encoding" {
			continue
		}
		req.Header[k] = v
=======
	// We need to copy only essential and configurable headers
	for requested, v := range r.Header {
		for _, allowed := range cf.GetForwardHTTPHeaders() {
			// Check against canonical names of header
			if requested == header.Canonical(allowed) {
				req.Header[requested] = v
			}
		}
>>>>>>> b3429312
	}

	for k, v := range cf.GetSetHeaders() {
		req.Header.Set(k, v)
	}

<<<<<<< HEAD
	if preserveHost {
		req.Header.Set("X-Forwarded-Host", r.Host)
	}

	res, err := http.DefaultClient.Do(req.WithContext(r.Context()))
	if err != nil {
		return nil, helper.ErrForbidden.WithReason(err.Error()).WithTrace(err)
	}

	body, err := ioutil.ReadAll(res.Body)
	if err != nil {
		logger.Tracef("Error reading response from remote: %v", err)
		return json.RawMessage{}, errors.WithStack(herodot.ErrInternalServerError.WithReasonf("Unable to read response from remote: %s", err))
	}
	defer res.Body.Close()

	if res.StatusCode == 200 {
		return body, nil
	}

	logger.WithField("response_code", res.StatusCode).WithField("body", string(body)).Trace()

	return json.RawMessage{}, errors.WithStack(helper.ErrUnauthorized.WithReasonf("Remote returned non 200 status code: %d", res.StatusCode))
=======
	if cf.GetPreserveHost() {
		req.Header.Set(header.XForwardedHost, r.Host)
	}
	return req, nil
>>>>>>> b3429312
}<|MERGE_RESOLUTION|>--- conflicted
+++ resolved
@@ -23,8 +23,6 @@
 	"github.com/ory/oathkeeper/driver/configuration"
 	"github.com/ory/oathkeeper/helper"
 	"github.com/ory/oathkeeper/pipeline"
-
-	"github.com/ory/x/logrusx"
 )
 
 func init() {
@@ -79,15 +77,6 @@
 
 type AuthenticatorCookieSession struct {
 	c      configuration.Provider
-<<<<<<< HEAD
-	logger *logrusx.Logger
-}
-
-func NewAuthenticatorCookieSession(c configuration.Provider, logger *logrusx.Logger) *AuthenticatorCookieSession {
-	return &AuthenticatorCookieSession{
-		c:      c,
-		logger: logger,
-=======
 	client *http.Client
 }
 
@@ -102,7 +91,6 @@
 				otelhttp.WithTracerProvider(provider),
 				otelhttp.WithSpanNameFormatter(func(operation string, r *http.Request) string { return "authn.cookie_session" })),
 		},
->>>>>>> b3429312
 	}
 }
 
@@ -149,11 +137,7 @@
 		return errors.WithStack(ErrAuthenticatorNotResponsible)
 	}
 
-<<<<<<< HEAD
-	body, err := forwardRequestToSessionStore(r, cf.CheckSessionURL, cf.PreserveQuery, cf.PreservePath, cf.PreserveHost, cf.SetHeaders, cf.ForceMethod, a.logger)
-=======
 	body, err := forwardRequestToSessionStore(a.client, r, cf)
->>>>>>> b3429312
 	if err != nil {
 		return err
 	}
@@ -193,13 +177,8 @@
 	return false
 }
 
-<<<<<<< HEAD
-func forwardRequestToSessionStore(r *http.Request, checkSessionURL string, preserveQuery bool, preservePath bool, preserveHost bool, setHeaders map[string]string, m string, logger *logrusx.Logger) (json.RawMessage, error) {
-	reqUrl, err := url.Parse(checkSessionURL)
-=======
 func forwardRequestToSessionStore(client *http.Client, r *http.Request, cf AuthenticatorForwardConfig) (json.RawMessage, error) {
 	req, err := PrepareRequest(r, cf)
->>>>>>> b3429312
 	if err != nil {
 		return nil, err
 	}
@@ -218,9 +197,9 @@
 			return json.RawMessage{}, errors.WithStack(herodot.ErrInternalServerError.WithReasonf("Unable to fetch cookie session context from remote: %+v", err))
 		}
 		return body, nil
-	} else {
-		return json.RawMessage{}, errors.WithStack(helper.ErrUnauthorized)
-	}
+	}
+
+	return json.RawMessage{}, errors.WithStack(helper.ErrUnauthorized)
 }
 
 func PrepareRequest(r *http.Request, cf AuthenticatorForwardConfig) (http.Request, error) {
@@ -248,15 +227,6 @@
 		Header: http.Header{},
 	}
 
-<<<<<<< HEAD
-	// We need to make a COPY of the header, not modify r.Header!
-	for k, v := range r.Header {
-		// remove Accept-Encoding to let the transport handle gzip
-		if k == "Accept-Encoding" {
-			continue
-		}
-		req.Header[k] = v
-=======
 	// We need to copy only essential and configurable headers
 	for requested, v := range r.Header {
 		for _, allowed := range cf.GetForwardHTTPHeaders() {
@@ -265,41 +235,14 @@
 				req.Header[requested] = v
 			}
 		}
->>>>>>> b3429312
 	}
 
 	for k, v := range cf.GetSetHeaders() {
 		req.Header.Set(k, v)
 	}
 
-<<<<<<< HEAD
-	if preserveHost {
-		req.Header.Set("X-Forwarded-Host", r.Host)
-	}
-
-	res, err := http.DefaultClient.Do(req.WithContext(r.Context()))
-	if err != nil {
-		return nil, helper.ErrForbidden.WithReason(err.Error()).WithTrace(err)
-	}
-
-	body, err := ioutil.ReadAll(res.Body)
-	if err != nil {
-		logger.Tracef("Error reading response from remote: %v", err)
-		return json.RawMessage{}, errors.WithStack(herodot.ErrInternalServerError.WithReasonf("Unable to read response from remote: %s", err))
-	}
-	defer res.Body.Close()
-
-	if res.StatusCode == 200 {
-		return body, nil
-	}
-
-	logger.WithField("response_code", res.StatusCode).WithField("body", string(body)).Trace()
-
-	return json.RawMessage{}, errors.WithStack(helper.ErrUnauthorized.WithReasonf("Remote returned non 200 status code: %d", res.StatusCode))
-=======
 	if cf.GetPreserveHost() {
 		req.Header.Set(header.XForwardedHost, r.Host)
 	}
 	return req, nil
->>>>>>> b3429312
 }