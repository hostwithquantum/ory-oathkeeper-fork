// Copyright © 2023 Ory Corp
// SPDX-License-Identifier: Apache-2.0

package authn

import (
	"encoding/json"
	"net/http"

	"github.com/pkg/errors"
	"github.com/tidwall/gjson"
	"go.opentelemetry.io/contrib/instrumentation/net/http/otelhttp"
	"go.opentelemetry.io/otel/trace"

	"github.com/ory/go-convenience/stringsx"
	"github.com/ory/oathkeeper/x/header"

	"github.com/ory/oathkeeper/driver/configuration"
	"github.com/ory/oathkeeper/helper"
	"github.com/ory/oathkeeper/pipeline"

	"github.com/ory/x/logrusx"
)

func init() {
	gjson.AddModifier("this", func(json, arg string) string {
		return json
	})
}

type AuthenticatorBearerTokenFilter struct {
}

type AuthenticatorBearerTokenConfiguration struct {
	CheckSessionURL     string                      `json:"check_session_url"`
	BearerTokenLocation *helper.BearerTokenLocation `json:"token_from"`
	PreserveQuery       bool                        `json:"preserve_query"`
	PreservePath        bool                        `json:"preserve_path"`
	PreserveHost        bool                        `json:"preserve_host"`
	ExtraFrom           string                      `json:"extra_from"`
	SubjectFrom         string                      `json:"subject_from"`
	ForwardHTTPHeaders  []string                    `json:"forward_http_headers"`
	SetHeaders          map[string]string           `json:"additional_headers"`
	ForceMethod         string                      `json:"force_method"`
}

func (a *AuthenticatorBearerTokenConfiguration) GetCheckSessionURL() string {
	return a.CheckSessionURL
}

func (a *AuthenticatorBearerTokenConfiguration) GetPreserveQuery() bool {
	return a.PreserveQuery
}

func (a *AuthenticatorBearerTokenConfiguration) GetPreservePath() bool {
	return a.PreservePath
}

func (a *AuthenticatorBearerTokenConfiguration) GetPreserveHost() bool {
	return a.PreserveHost
}

func (a *AuthenticatorBearerTokenConfiguration) GetForwardHTTPHeaders() []string {
	return a.ForwardHTTPHeaders
}

func (a *AuthenticatorBearerTokenConfiguration) GetSetHeaders() map[string]string {
	return a.SetHeaders
}

func (a *AuthenticatorBearerTokenConfiguration) GetForceMethod() string {
	return a.ForceMethod
}

type AuthenticatorBearerToken struct {
	c      configuration.Provider
<<<<<<< HEAD
	logger *logrusx.Logger
}

func NewAuthenticatorBearerToken(c configuration.Provider, logger *logrusx.Logger) *AuthenticatorBearerToken {
	return &AuthenticatorBearerToken{
		c:      c,
		logger: logger,
=======
	client *http.Client
}

var _ AuthenticatorForwardConfig = new(AuthenticatorBearerTokenConfiguration)

func NewAuthenticatorBearerToken(c configuration.Provider, provider trace.TracerProvider) *AuthenticatorBearerToken {
	return &AuthenticatorBearerToken{
		c: c,
		client: &http.Client{
			Transport: otelhttp.NewTransport(
				http.DefaultTransport,
				otelhttp.WithTracerProvider(provider),
				otelhttp.WithSpanNameFormatter(func(operation string, r *http.Request) string { return "authn.bearer_token" })),
		},
>>>>>>> b3429312
	}
}

func (a *AuthenticatorBearerToken) GetID() string {
	return "bearer_token"
}

func (a *AuthenticatorBearerToken) Validate(config json.RawMessage) error {
	if !a.c.AuthenticatorIsEnabled(a.GetID()) {
		return NewErrAuthenticatorNotEnabled(a)
	}

	_, err := a.Config(config)
	return err
}

func (a *AuthenticatorBearerToken) Config(config json.RawMessage) (*AuthenticatorBearerTokenConfiguration, error) {
	var c AuthenticatorBearerTokenConfiguration
	if err := a.c.AuthenticatorConfig(a.GetID(), config, &c); err != nil {
		return nil, NewErrAuthenticatorMisconfigured(a, err)
	}

	if len(c.ExtraFrom) == 0 {
		c.ExtraFrom = "extra"
	}

	if len(c.SubjectFrom) == 0 {
		c.SubjectFrom = "sub"
	}

	// Add Authorization and Cookie headers for backward compatibility
	c.ForwardHTTPHeaders = append(c.ForwardHTTPHeaders, []string{header.Authorization}...)

	return &c, nil
}

func (a *AuthenticatorBearerToken) Authenticate(r *http.Request, session *AuthenticationSession, config json.RawMessage, _ pipeline.Rule) error {
	cf, err := a.Config(config)
	if err != nil {
		return err
	}

	token := helper.BearerTokenFromRequest(r, cf.BearerTokenLocation)
	if token == "" {
		return errors.WithStack(ErrAuthenticatorNotResponsible)
	}

<<<<<<< HEAD
	body, err := forwardRequestToSessionStore(r, cf.CheckSessionURL, cf.PreserveQuery, cf.PreservePath, cf.PreserveHost, cf.SetHeaders, cf.ForceMethod, a.logger)
=======
	body, err := forwardRequestToSessionStore(a.client, r, cf)
>>>>>>> b3429312
	if err != nil {
		return err
	}

	var (
		subject string
		extra   map[string]interface{}

		subjectRaw = []byte(stringsx.Coalesce(gjson.GetBytes(body, cf.SubjectFrom).Raw, "null"))
		extraRaw   = []byte(stringsx.Coalesce(gjson.GetBytes(body, cf.ExtraFrom).Raw, "null"))
	)

	if err = json.Unmarshal(subjectRaw, &subject); err != nil {
		return helper.ErrForbidden.WithReasonf("The configured subject_from GJSON path returned an error on JSON output: %s", err.Error()).WithDebugf("GJSON path: %s\nBody: %s\nResult: %s", cf.SubjectFrom, body, subjectRaw).WithTrace(err)
	}

	if err = json.Unmarshal(extraRaw, &extra); err != nil {
		return helper.ErrForbidden.WithReasonf("The configured extra_from GJSON path returned an error on JSON output: %s", err.Error()).WithDebugf("GJSON path: %s\nBody: %s\nResult: %s", cf.ExtraFrom, body, extraRaw).WithTrace(err)
	}

	if len(subject) == 0 {
		return errors.WithStack(helper.ErrForbidden.WithReasonf("Subject field from remote endpoint is empty."))
	}

	session.Subject = subject
	session.Extra = extra
	return nil
}<|MERGE_RESOLUTION|>--- conflicted
+++ resolved
@@ -18,8 +18,6 @@
 	"github.com/ory/oathkeeper/driver/configuration"
 	"github.com/ory/oathkeeper/helper"
 	"github.com/ory/oathkeeper/pipeline"
-
-	"github.com/ory/x/logrusx"
 )
 
 func init() {
@@ -74,15 +72,6 @@
 
 type AuthenticatorBearerToken struct {
 	c      configuration.Provider
-<<<<<<< HEAD
-	logger *logrusx.Logger
-}
-
-func NewAuthenticatorBearerToken(c configuration.Provider, logger *logrusx.Logger) *AuthenticatorBearerToken {
-	return &AuthenticatorBearerToken{
-		c:      c,
-		logger: logger,
-=======
 	client *http.Client
 }
 
@@ -97,7 +86,6 @@
 				otelhttp.WithTracerProvider(provider),
 				otelhttp.WithSpanNameFormatter(func(operation string, r *http.Request) string { return "authn.bearer_token" })),
 		},
->>>>>>> b3429312
 	}
 }
 
@@ -145,11 +133,7 @@
 		return errors.WithStack(ErrAuthenticatorNotResponsible)
 	}
 
-<<<<<<< HEAD
-	body, err := forwardRequestToSessionStore(r, cf.CheckSessionURL, cf.PreserveQuery, cf.PreservePath, cf.PreserveHost, cf.SetHeaders, cf.ForceMethod, a.logger)
-=======
 	body, err := forwardRequestToSessionStore(a.client, r, cf)
->>>>>>> b3429312
 	if err != nil {
 		return err
 	}
